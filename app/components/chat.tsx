import { useDebouncedCallback } from "use-debounce";
import React, {
  Fragment,
  RefObject,
  useCallback,
  useEffect,
  useMemo,
  useRef,
  useState,
} from "react";

import SendWhiteIcon from "../icons/send-white.svg";
import BrainIcon from "../icons/brain.svg";
import RenameIcon from "../icons/rename.svg";
import EditIcon from "../icons/rename.svg";
import ExportIcon from "../icons/share.svg";
import ReturnIcon from "../icons/return.svg";
import CopyIcon from "../icons/copy.svg";
import SpeakIcon from "../icons/speak.svg";
import SpeakStopIcon from "../icons/speak-stop.svg";
import LoadingIcon from "../icons/three-dots.svg";
import LoadingButtonIcon from "../icons/loading.svg";
import PromptIcon from "../icons/prompt.svg";
import MaskIcon from "../icons/mask.svg";
import MaxIcon from "../icons/max.svg";
import MinIcon from "../icons/min.svg";
import ResetIcon from "../icons/reload.svg";
import ReloadIcon from "../icons/reload.svg";
import BreakIcon from "../icons/break.svg";
import SettingsIcon from "../icons/chat-settings.svg";
import DeleteIcon from "../icons/clear.svg";
import PinIcon from "../icons/pin.svg";
import ConfirmIcon from "../icons/confirm.svg";
import CloseIcon from "../icons/close.svg";
import CancelIcon from "../icons/cancel.svg";
import ImageIcon from "../icons/image.svg";

import LightIcon from "../icons/light.svg";
import DarkIcon from "../icons/dark.svg";
import AutoIcon from "../icons/auto.svg";
import BottomIcon from "../icons/bottom.svg";
import StopIcon from "../icons/pause.svg";
import RobotIcon from "../icons/robot.svg";
import SizeIcon from "../icons/size.svg";
import QualityIcon from "../icons/hd.svg";
import StyleIcon from "../icons/palette.svg";
import PluginIcon from "../icons/plugin.svg";
import ShortcutkeyIcon from "../icons/shortcutkey.svg";
import McpToolIcon from "../icons/tool.svg";
import HeadphoneIcon from "../icons/headphone.svg";
import {
  BOT_HELLO,
  ChatMessage,
  createMessage,
  DEFAULT_TOPIC,
  ModelType,
  SubmitKey,
  Theme,
  useAccessStore,
  useAppConfig,
  useChatStore,
  usePluginStore,
} from "../store";

import {
  autoGrowTextArea,
  copyToClipboard,
  getMessageImages,
  getMessageTextContent,
  isDalle3,
  isVisionModel,
  safeLocalStorage,
<<<<<<< HEAD
  selectOrCopy,
  showPlugins,
  useMobileScreen,
=======
  getModelSizes,
  supportsCustomSize,
>>>>>>> 93652db6
} from "../utils";

import { uploadImage as uploadImageRemote } from "@/app/utils/chat";

import dynamic from "next/dynamic";

import { ChatControllerPool } from "../client/controller";
<<<<<<< HEAD
import { DalleQuality, DalleSize, DalleStyle } from "../typing";
=======
import { DalleQuality, DalleStyle, ModelSize } from "../typing";
>>>>>>> 93652db6
import { Prompt, usePromptStore } from "../store/prompt";
import Locale from "../locales";

import { IconButton } from "./button";
import styles from "./chat.module.scss";

import {
  List,
  ListItem,
  Modal,
  Selector,
  showConfirm,
  showPrompt,
  showToast,
} from "./ui-lib";
import { useNavigate } from "react-router-dom";
import {
  CHAT_PAGE_SIZE,
  DEFAULT_TTS_ENGINE,
  ModelProvider,
  Path,
  REQUEST_TIMEOUT_MS,
  ServiceProvider,
  UNFINISHED_INPUT,
} from "../constant";
import { Avatar } from "./emoji";
import { ContextPrompts, MaskAvatar, MaskConfig } from "./mask";
import { useMaskStore } from "../store/mask";
import { ChatCommandPrefix, useChatCommand, useCommand } from "../command";
import { prettyObject } from "../utils/format";
import { ExportMessageModal } from "./exporter";
import { getClientConfig } from "../config/client";
import { useAllModels } from "../utils/hooks";
import { ClientApi, MultimodalContent } from "../client/api";
import { createTTSPlayer } from "../utils/audio";
import { MsEdgeTTS, OUTPUT_FORMAT } from "../utils/ms_edge_tts";

import { isEmpty } from "lodash-es";
import { getModelProvider } from "../utils/model";
import { RealtimeChat } from "@/app/components/realtime-chat";
import clsx from "clsx";
import { getAvailableClientsCount, isMcpEnabled } from "../mcp/actions";

const localStorage = safeLocalStorage();

const ttsPlayer = createTTSPlayer();

const Markdown = dynamic(async () => (await import("./markdown")).Markdown, {
  loading: () => <LoadingIcon />,
});

const MCPAction = () => {
  const navigate = useNavigate();
  const [count, setCount] = useState<number>(0);
  const [mcpEnabled, setMcpEnabled] = useState(false);

  useEffect(() => {
    const checkMcpStatus = async () => {
      const enabled = await isMcpEnabled();
      setMcpEnabled(enabled);
      if (enabled) {
        const count = await getAvailableClientsCount();
        setCount(count);
      }
    };
    checkMcpStatus();
  }, []);

  if (!mcpEnabled) return null;

  return (
    <ChatAction
      onClick={() => navigate(Path.McpMarket)}
      text={`MCP${count ? ` (${count})` : ""}`}
      icon={<McpToolIcon />}
    />
  );
};

export function SessionConfigModel(props: { onClose: () => void }) {
  const chatStore = useChatStore();
  const session = chatStore.currentSession();
  const maskStore = useMaskStore();
  const navigate = useNavigate();

  return (
    <div className="modal-mask">
      <Modal
        title={Locale.Context.Edit}
        onClose={() => props.onClose()}
        actions={[
          <IconButton
            key="reset"
            icon={<ResetIcon />}
            bordered
            text={Locale.Chat.Config.Reset}
            onClick={async () => {
              if (await showConfirm(Locale.Memory.ResetConfirm)) {
                chatStore.updateTargetSession(
                  session,
                  (session) => (session.memoryPrompt = ""),
                );
              }
            }}
          />,
          <IconButton
            key="copy"
            icon={<CopyIcon />}
            bordered
            text={Locale.Chat.Config.SaveAs}
            onClick={() => {
              navigate(Path.Masks);
              setTimeout(() => {
                maskStore.create(session.mask);
              }, 500);
            }}
          />,
        ]}
      >
        <MaskConfig
          mask={session.mask}
          updateMask={(updater) => {
            const mask = { ...session.mask };
            updater(mask);
            chatStore.updateTargetSession(
              session,
              (session) => (session.mask = mask),
            );
          }}
          shouldSyncFromGlobal
          extraListItems={
            session.mask.modelConfig.sendMemory ? (
              <ListItem
                className="copyable"
                title={`${Locale.Memory.Title} (${session.lastSummarizeIndex} of ${session.messages.length})`}
                subTitle={session.memoryPrompt || Locale.Memory.EmptyContent}
              ></ListItem>
            ) : (
              <></>
            )
          }
        ></MaskConfig>
      </Modal>
    </div>
  );
}

function PromptToast(props: {
  showToast?: boolean;
  showModal?: boolean;
  setShowModal: (_: boolean) => void;
}) {
  const chatStore = useChatStore();
  const session = chatStore.currentSession();
  const context = session.mask.context;

  return (
    <div className={styles["prompt-toast"]} key="prompt-toast">
      {props.showToast && context.length > 0 && (
        <div
          className={clsx(styles["prompt-toast-inner"], "clickable")}
          role="button"
          onClick={() => props.setShowModal(true)}
        >
          <BrainIcon />
          <span className={styles["prompt-toast-content"]}>
            {Locale.Context.Toast(context.length)}
          </span>
        </div>
      )}
      {props.showModal && (
        <SessionConfigModel onClose={() => props.setShowModal(false)} />
      )}
    </div>
  );
}

function useSubmitHandler() {
  const config = useAppConfig();
  const submitKey = config.submitKey;
  const isComposing = useRef(false);

  useEffect(() => {
    const onCompositionStart = () => {
      isComposing.current = true;
    };
    const onCompositionEnd = () => {
      isComposing.current = false;
    };

    window.addEventListener("compositionstart", onCompositionStart);
    window.addEventListener("compositionend", onCompositionEnd);

    return () => {
      window.removeEventListener("compositionstart", onCompositionStart);
      window.removeEventListener("compositionend", onCompositionEnd);
    };
  }, []);

  const shouldSubmit = (e: React.KeyboardEvent<HTMLTextAreaElement>) => {
    // Fix Chinese input method "Enter" on Safari
    if (e.keyCode == 229) return false;
    if (e.key !== "Enter") return false;
    if (e.key === "Enter" && (e.nativeEvent.isComposing || isComposing.current))
      return false;
    return (
      (config.submitKey === SubmitKey.AltEnter && e.altKey) ||
      (config.submitKey === SubmitKey.CtrlEnter && e.ctrlKey) ||
      (config.submitKey === SubmitKey.ShiftEnter && e.shiftKey) ||
      (config.submitKey === SubmitKey.MetaEnter && e.metaKey) ||
      (config.submitKey === SubmitKey.Enter &&
        !e.altKey &&
        !e.ctrlKey &&
        !e.shiftKey &&
        !e.metaKey)
    );
  };

  return {
    submitKey,
    shouldSubmit,
  };
}

export type RenderPrompt = Pick<Prompt, "title" | "content">;

export function PromptHints(props: {
  prompts: RenderPrompt[];
  onPromptSelect: (prompt: RenderPrompt) => void;
}) {
  const noPrompts = props.prompts.length === 0;
  const [selectIndex, setSelectIndex] = useState(0);
  const selectedRef = useRef<HTMLDivElement>(null);

  useEffect(() => {
    setSelectIndex(0);
  }, [props.prompts.length]);

  useEffect(() => {
    const onKeyDown = (e: KeyboardEvent) => {
      if (noPrompts || e.metaKey || e.altKey || e.ctrlKey) {
        return;
      }
      // arrow up / down to select prompt
      const changeIndex = (delta: number) => {
        e.stopPropagation();
        e.preventDefault();
        const nextIndex = Math.max(
          0,
          Math.min(props.prompts.length - 1, selectIndex + delta),
        );
        setSelectIndex(nextIndex);
        selectedRef.current?.scrollIntoView({
          block: "center",
        });
      };

      if (e.key === "ArrowUp") {
        changeIndex(1);
      } else if (e.key === "ArrowDown") {
        changeIndex(-1);
      } else if (e.key === "Enter") {
        const selectedPrompt = props.prompts.at(selectIndex);
        if (selectedPrompt) {
          props.onPromptSelect(selectedPrompt);
        }
      }
    };

    window.addEventListener("keydown", onKeyDown);

    return () => window.removeEventListener("keydown", onKeyDown);
    // eslint-disable-next-line react-hooks/exhaustive-deps
  }, [props.prompts.length, selectIndex]);

  if (noPrompts) return null;
  return (
    <div className={styles["prompt-hints"]}>
      {props.prompts.map((prompt, i) => (
        <div
          ref={i === selectIndex ? selectedRef : null}
          className={clsx(styles["prompt-hint"], {
            [styles["prompt-hint-selected"]]: i === selectIndex,
          })}
          key={prompt.title + i.toString()}
          onClick={() => props.onPromptSelect(prompt)}
          onMouseEnter={() => setSelectIndex(i)}
        >
          <div className={styles["hint-title"]}>{prompt.title}</div>
          <div className={styles["hint-content"]}>{prompt.content}</div>
        </div>
      ))}
    </div>
  );
}

function ClearContextDivider() {
  const chatStore = useChatStore();
  const session = chatStore.currentSession();

  return (
    <div
      className={styles["clear-context"]}
      onClick={() =>
        chatStore.updateTargetSession(
          session,
          (session) => (session.clearContextIndex = undefined),
        )
      }
    >
      <div className={styles["clear-context-tips"]}>{Locale.Context.Clear}</div>
      <div className={styles["clear-context-revert-btn"]}>
        {Locale.Context.Revert}
      </div>
    </div>
  );
}

export function ChatAction(props: {
  text: string;
  icon: JSX.Element;
  onClick: () => void;
}) {
  const iconRef = useRef<HTMLDivElement>(null);
  const textRef = useRef<HTMLDivElement>(null);
  const [width, setWidth] = useState({
    full: 16,
    icon: 16,
  });

  function updateWidth() {
    if (!iconRef.current || !textRef.current) return;
    const getWidth = (dom: HTMLDivElement) => dom.getBoundingClientRect().width;
    const textWidth = getWidth(textRef.current);
    const iconWidth = getWidth(iconRef.current);
    setWidth({
      full: textWidth + iconWidth,
      icon: iconWidth,
    });
  }

  return (
    <div
      className={clsx(styles["chat-input-action"], "clickable")}
      onClick={() => {
        props.onClick();
        setTimeout(updateWidth, 1);
      }}
      onMouseEnter={updateWidth}
      onTouchStart={updateWidth}
      style={
        {
          "--icon-width": `${width.icon}px`,
          "--full-width": `${width.full}px`,
        } as React.CSSProperties
      }
    >
      <div ref={iconRef} className={styles["icon"]}>
        {props.icon}
      </div>
      <div className={styles["text"]} ref={textRef}>
        {props.text}
      </div>
    </div>
  );
}

function useScrollToBottom(
  scrollRef: RefObject<HTMLDivElement>,
  detach: boolean = false,
  messages: ChatMessage[],
) {
  // for auto-scroll
  const [autoScroll, setAutoScroll] = useState(true);
  const scrollDomToBottom = useCallback(() => {
    const dom = scrollRef.current;
    if (dom) {
      requestAnimationFrame(() => {
        setAutoScroll(true);
        dom.scrollTo(0, dom.scrollHeight);
      });
    }
  }, [scrollRef]);

  // auto scroll
  useEffect(() => {
    if (autoScroll && !detach) {
      scrollDomToBottom();
    }
  });

  // auto scroll when messages length changes
  const lastMessagesLength = useRef(messages.length);
  useEffect(() => {
    if (messages.length > lastMessagesLength.current && !detach) {
      scrollDomToBottom();
    }
    lastMessagesLength.current = messages.length;
  }, [messages.length, detach, scrollDomToBottom]);

  return {
    scrollRef,
    autoScroll,
    setAutoScroll,
    scrollDomToBottom,
  };
}

export function ChatActions(props: {
  uploadImage: () => void;
  setAttachImages: (images: string[]) => void;
  setUploading: (uploading: boolean) => void;
  showPromptModal: () => void;
  scrollToBottom: () => void;
  showPromptHints: () => void;
  hitBottom: boolean;
  uploading: boolean;
  setShowShortcutKeyModal: React.Dispatch<React.SetStateAction<boolean>>;
  setUserInput: (input: string) => void;
  setShowChatSidePanel: React.Dispatch<React.SetStateAction<boolean>>;
}) {
  const config = useAppConfig();
  const navigate = useNavigate();
  const chatStore = useChatStore();
  const pluginStore = usePluginStore();
  const session = chatStore.currentSession();

  // switch themes
  const theme = config.theme;

  function nextTheme() {
    const themes = [Theme.Auto, Theme.Light, Theme.Dark];
    const themeIndex = themes.indexOf(theme);
    const nextIndex = (themeIndex + 1) % themes.length;
    const nextTheme = themes[nextIndex];
    config.update((config) => (config.theme = nextTheme));
  }

  // stop all responses
  const couldStop = ChatControllerPool.hasPending();
  const stopAll = () => ChatControllerPool.stopAll();

  // switch model
  const currentModel = session.mask.modelConfig.model;
  const currentProviderName =
    session.mask.modelConfig?.providerName || ServiceProvider.OpenAI;
  const allModels = useAllModels();
  const models = useMemo(() => {
    const filteredModels = allModels.filter((m) => m.available);
    const defaultModel = filteredModels.find((m) => m.isDefault);

    if (defaultModel) {
      const arr = [
        defaultModel,
        ...filteredModels.filter((m) => m !== defaultModel),
      ];
      return arr;
    } else {
      return filteredModels;
    }
  }, [allModels]);
  const currentModelName = useMemo(() => {
    const model = models.find(
      (m) =>
        m.name == currentModel &&
        m?.provider?.providerName == currentProviderName,
    );
    return model?.displayName ?? "";
  }, [models, currentModel, currentProviderName]);
  const [showModelSelector, setShowModelSelector] = useState(false);
  const [showPluginSelector, setShowPluginSelector] = useState(false);
  const [showUploadImage, setShowUploadImage] = useState(false);

  const [showSizeSelector, setShowSizeSelector] = useState(false);
  const [showQualitySelector, setShowQualitySelector] = useState(false);
  const [showStyleSelector, setShowStyleSelector] = useState(false);
  const modelSizes = getModelSizes(currentModel);
  const dalle3Qualitys: DalleQuality[] = ["standard", "hd"];
  const dalle3Styles: DalleStyle[] = ["vivid", "natural"];
  const currentSize =
    session.mask.modelConfig?.size ?? ("1024x1024" as ModelSize);
  const currentQuality = session.mask.modelConfig?.quality ?? "standard";
  const currentStyle = session.mask.modelConfig?.style ?? "vivid";

  const isMobileScreen = useMobileScreen();

  useEffect(() => {
    const show = isVisionModel(currentModel);
    setShowUploadImage(show);
    if (!show) {
      props.setAttachImages([]);
      props.setUploading(false);
    }

    // if current model is not available
    // switch to first available model
    const isUnavailableModel = !models.some((m) => m.name === currentModel);
    if (isUnavailableModel && models.length > 0) {
      // show next model to default model if exist
      let nextModel = models.find((model) => model.isDefault) || models[0];
      chatStore.updateTargetSession(session, (session) => {
        session.mask.modelConfig.model = nextModel.name;
        session.mask.modelConfig.providerName = nextModel?.provider
          ?.providerName as ServiceProvider;
      });
      showToast(
        nextModel?.provider?.providerName == "ByteDance"
          ? nextModel.displayName
          : nextModel.name,
      );
    }
  }, [chatStore, currentModel, models, session]);

  return (
    <div className={styles["chat-input-actions"]}>
      <>
        {couldStop && (
          <ChatAction
            onClick={stopAll}
            text={Locale.Chat.InputActions.Stop}
            icon={<StopIcon />}
          />
        )}
        {!props.hitBottom && (
          <ChatAction
            onClick={props.scrollToBottom}
            text={Locale.Chat.InputActions.ToBottom}
            icon={<BottomIcon />}
          />
        )}
        {props.hitBottom && (
          <ChatAction
            onClick={props.showPromptModal}
            text={Locale.Chat.InputActions.Settings}
            icon={<SettingsIcon />}
          />
        )}

        {showUploadImage && (
          <ChatAction
            onClick={props.uploadImage}
            text={Locale.Chat.InputActions.UploadImage}
            icon={props.uploading ? <LoadingButtonIcon /> : <ImageIcon />}
          />
        )}
        <ChatAction
          onClick={nextTheme}
          text={Locale.Chat.InputActions.Theme[theme]}
          icon={
            <>
              {theme === Theme.Auto ? (
                <AutoIcon />
              ) : theme === Theme.Light ? (
                <LightIcon />
              ) : theme === Theme.Dark ? (
                <DarkIcon />
              ) : null}
            </>
          }
        />

        <ChatAction
          onClick={props.showPromptHints}
          text={Locale.Chat.InputActions.Prompt}
          icon={<PromptIcon />}
        />

        <ChatAction
          onClick={() => {
            navigate(Path.Masks);
          }}
          text={Locale.Chat.InputActions.Masks}
          icon={<MaskIcon />}
        />

        <ChatAction
          text={Locale.Chat.InputActions.Clear}
          icon={<BreakIcon />}
          onClick={() => {
            chatStore.updateTargetSession(session, (session) => {
              if (session.clearContextIndex === session.messages.length) {
                session.clearContextIndex = undefined;
              } else {
                session.clearContextIndex = session.messages.length;
                session.memoryPrompt = ""; // will clear memory
              }
            });
          }}
        />

        <ChatAction
          onClick={() => setShowModelSelector(true)}
          text={currentModelName}
          icon={<RobotIcon />}
        />

        {showModelSelector && (
          <Selector
            defaultSelectedValue={`${currentModel}@${currentProviderName}`}
            items={models.map((m) => ({
              title: `${m.displayName}${
                m?.provider?.providerName
                  ? " (" + m?.provider?.providerName + ")"
                  : ""
              }`,
              value: `${m.name}@${m?.provider?.providerName}`,
            }))}
            onClose={() => setShowModelSelector(false)}
            onSelection={(s) => {
              if (s.length === 0) return;
              const [model, providerName] = getModelProvider(s[0]);
              chatStore.updateTargetSession(session, (session) => {
                session.mask.modelConfig.model = model as ModelType;
                session.mask.modelConfig.providerName =
                  providerName as ServiceProvider;
                session.mask.syncGlobalConfig = false;
              });
              if (providerName == "ByteDance") {
                const selectedModel = models.find(
                  (m) =>
                    m.name == model &&
                    m?.provider?.providerName == providerName,
                );
                showToast(selectedModel?.displayName ?? "");
              } else {
                showToast(model);
              }
            }}
          />
        )}

        {supportsCustomSize(currentModel) && (
          <ChatAction
            onClick={() => setShowSizeSelector(true)}
            text={currentSize}
            icon={<SizeIcon />}
          />
        )}

        {showSizeSelector && (
          <Selector
            defaultSelectedValue={currentSize}
            items={modelSizes.map((m) => ({
              title: m,
              value: m,
            }))}
            onClose={() => setShowSizeSelector(false)}
            onSelection={(s) => {
              if (s.length === 0) return;
              const size = s[0];
              chatStore.updateTargetSession(session, (session) => {
                session.mask.modelConfig.size = size;
              });
              showToast(size);
            }}
          />
        )}

        {isDalle3(currentModel) && (
          <ChatAction
            onClick={() => setShowQualitySelector(true)}
            text={currentQuality}
            icon={<QualityIcon />}
          />
        )}

        {showQualitySelector && (
          <Selector
            defaultSelectedValue={currentQuality}
            items={dalle3Qualitys.map((m) => ({
              title: m,
              value: m,
            }))}
            onClose={() => setShowQualitySelector(false)}
            onSelection={(q) => {
              if (q.length === 0) return;
              const quality = q[0];
              chatStore.updateTargetSession(session, (session) => {
                session.mask.modelConfig.quality = quality;
              });
              showToast(quality);
            }}
          />
        )}

        {isDalle3(currentModel) && (
          <ChatAction
            onClick={() => setShowStyleSelector(true)}
            text={currentStyle}
            icon={<StyleIcon />}
          />
        )}

        {showStyleSelector && (
          <Selector
            defaultSelectedValue={currentStyle}
            items={dalle3Styles.map((m) => ({
              title: m,
              value: m,
            }))}
            onClose={() => setShowStyleSelector(false)}
            onSelection={(s) => {
              if (s.length === 0) return;
              const style = s[0];
              chatStore.updateTargetSession(session, (session) => {
                session.mask.modelConfig.style = style;
              });
              showToast(style);
            }}
          />
        )}

        {showPlugins(currentProviderName, currentModel) && (
          <ChatAction
            onClick={() => {
              if (pluginStore.getAll().length == 0) {
                navigate(Path.Plugins);
              } else {
                setShowPluginSelector(true);
              }
            }}
            text={Locale.Plugin.Name}
            icon={<PluginIcon />}
          />
        )}
        {showPluginSelector && (
          <Selector
            multiple
            defaultSelectedValue={chatStore.currentSession().mask?.plugin}
            items={pluginStore.getAll().map((item) => ({
              title: `${item?.title}@${item?.version}`,
              value: item?.id,
            }))}
            onClose={() => setShowPluginSelector(false)}
            onSelection={(s) => {
              chatStore.updateTargetSession(session, (session) => {
                session.mask.plugin = s as string[];
              });
            }}
          />
        )}

        {!isMobileScreen && (
          <ChatAction
            onClick={() => props.setShowShortcutKeyModal(true)}
            text={Locale.Chat.ShortcutKey.Title}
            icon={<ShortcutkeyIcon />}
          />
        )}
        {!isMobileScreen && <MCPAction />}
      </>
      <div className={styles["chat-input-actions-end"]}>
        {config.realtimeConfig.enable && (
          <ChatAction
            onClick={() => props.setShowChatSidePanel(true)}
            text={"Realtime Chat"}
            icon={<HeadphoneIcon />}
          />
        )}
      </div>
    </div>
  );
}

export function EditMessageModal(props: { onClose: () => void }) {
  const chatStore = useChatStore();
  const session = chatStore.currentSession();
  const [messages, setMessages] = useState(session.messages.slice());

  return (
    <div className="modal-mask">
      <Modal
        title={Locale.Chat.EditMessage.Title}
        onClose={props.onClose}
        actions={[
          <IconButton
            text={Locale.UI.Cancel}
            icon={<CancelIcon />}
            key="cancel"
            onClick={() => {
              props.onClose();
            }}
          />,
          <IconButton
            type="primary"
            text={Locale.UI.Confirm}
            icon={<ConfirmIcon />}
            key="ok"
            onClick={() => {
              chatStore.updateTargetSession(
                session,
                (session) => (session.messages = messages),
              );
              props.onClose();
            }}
          />,
        ]}
      >
        <List>
          <ListItem
            title={Locale.Chat.EditMessage.Topic.Title}
            subTitle={Locale.Chat.EditMessage.Topic.SubTitle}
          >
            <input
              type="text"
              value={session.topic}
              onInput={(e) =>
                chatStore.updateTargetSession(
                  session,
                  (session) => (session.topic = e.currentTarget.value),
                )
              }
            ></input>
          </ListItem>
        </List>
        <ContextPrompts
          context={messages}
          updateContext={(updater) => {
            const newMessages = messages.slice();
            updater(newMessages);
            setMessages(newMessages);
          }}
        />
      </Modal>
    </div>
  );
}

export function DeleteImageButton(props: { deleteImage: () => void }) {
  return (
    <div className={styles["delete-image"]} onClick={props.deleteImage}>
      <DeleteIcon />
    </div>
  );
}

export function ShortcutKeyModal(props: { onClose: () => void }) {
  const isMac = navigator.platform.toUpperCase().indexOf("MAC") >= 0;
  const shortcuts = [
    {
      title: Locale.Chat.ShortcutKey.newChat,
      keys: isMac ? ["⌘", "Shift", "O"] : ["Ctrl", "Shift", "O"],
    },
    { title: Locale.Chat.ShortcutKey.focusInput, keys: ["Shift", "Esc"] },
    {
      title: Locale.Chat.ShortcutKey.copyLastCode,
      keys: isMac ? ["⌘", "Shift", ";"] : ["Ctrl", "Shift", ";"],
    },
    {
      title: Locale.Chat.ShortcutKey.copyLastMessage,
      keys: isMac ? ["⌘", "Shift", "C"] : ["Ctrl", "Shift", "C"],
    },
    {
      title: Locale.Chat.ShortcutKey.showShortcutKey,
      keys: isMac ? ["⌘", "/"] : ["Ctrl", "/"],
    },
    {
      title: Locale.Chat.ShortcutKey.clearContext,
      keys: isMac
        ? ["⌘", "Shift", "backspace"]
        : ["Ctrl", "Shift", "backspace"],
    },
  ];
  return (
    <div className="modal-mask">
      <Modal
        title={Locale.Chat.ShortcutKey.Title}
        onClose={props.onClose}
        actions={[
          <IconButton
            type="primary"
            text={Locale.UI.Confirm}
            icon={<ConfirmIcon />}
            key="ok"
            onClick={() => {
              props.onClose();
            }}
          />,
        ]}
      >
        <div className={styles["shortcut-key-container"]}>
          <div className={styles["shortcut-key-grid"]}>
            {shortcuts.map((shortcut, index) => (
              <div key={index} className={styles["shortcut-key-item"]}>
                <div className={styles["shortcut-key-title"]}>
                  {shortcut.title}
                </div>
                <div className={styles["shortcut-key-keys"]}>
                  {shortcut.keys.map((key, i) => (
                    <div key={i} className={styles["shortcut-key"]}>
                      <span>{key}</span>
                    </div>
                  ))}
                </div>
              </div>
            ))}
          </div>
        </div>
      </Modal>
    </div>
  );
}

function _Chat() {
  type RenderMessage = ChatMessage & { preview?: boolean };

  const chatStore = useChatStore();
  const session = chatStore.currentSession();
  const config = useAppConfig();
  const fontSize = config.fontSize;
  const fontFamily = config.fontFamily;

  const [showExport, setShowExport] = useState(false);

  const inputRef = useRef<HTMLTextAreaElement>(null);
  const [userInput, setUserInput] = useState("");
  const [isLoading, setIsLoading] = useState(false);
  const { submitKey, shouldSubmit } = useSubmitHandler();
  const scrollRef = useRef<HTMLDivElement>(null);
  const isScrolledToBottom = scrollRef?.current
    ? Math.abs(
        scrollRef.current.scrollHeight -
          (scrollRef.current.scrollTop + scrollRef.current.clientHeight),
      ) <= 1
    : false;
  const isAttachWithTop = useMemo(() => {
    const lastMessage = scrollRef.current?.lastElementChild as HTMLElement;
    // if scrolllRef is not ready or no message, return false
    if (!scrollRef?.current || !lastMessage) return false;
    const topDistance =
      lastMessage!.getBoundingClientRect().top -
      scrollRef.current.getBoundingClientRect().top;
    // leave some space for user question
    return topDistance < 100;
  }, [scrollRef?.current?.scrollHeight]);

  const isTyping = userInput !== "";

  // if user is typing, should auto scroll to bottom
  // if user is not typing, should auto scroll to bottom only if already at bottom
  const { setAutoScroll, scrollDomToBottom } = useScrollToBottom(
    scrollRef,
    (isScrolledToBottom || isAttachWithTop) && !isTyping,
    session.messages,
  );
  const [hitBottom, setHitBottom] = useState(true);
  const isMobileScreen = useMobileScreen();
  const navigate = useNavigate();
  const [attachImages, setAttachImages] = useState<string[]>([]);
  const [uploading, setUploading] = useState(false);

  // prompt hints
  const promptStore = usePromptStore();
  const [promptHints, setPromptHints] = useState<RenderPrompt[]>([]);
  const onSearch = useDebouncedCallback(
    (text: string) => {
      const matchedPrompts = promptStore.search(text);
      setPromptHints(matchedPrompts);
    },
    100,
    { leading: true, trailing: true },
  );

  // auto grow input
  const [inputRows, setInputRows] = useState(2);
  const measure = useDebouncedCallback(
    () => {
      const rows = inputRef.current ? autoGrowTextArea(inputRef.current) : 1;
      const inputRows = Math.min(
        20,
        Math.max(2 + Number(!isMobileScreen), rows),
      );
      setInputRows(inputRows);
    },
    100,
    {
      leading: true,
      trailing: true,
    },
  );

  // eslint-disable-next-line react-hooks/exhaustive-deps
  useEffect(measure, [userInput]);

  // chat commands shortcuts
  const chatCommands = useChatCommand({
    new: () => chatStore.newSession(),
    newm: () => navigate(Path.NewChat),
    prev: () => chatStore.nextSession(-1),
    next: () => chatStore.nextSession(1),
    clear: () =>
      chatStore.updateTargetSession(
        session,
        (session) => (session.clearContextIndex = session.messages.length),
      ),
    fork: () => chatStore.forkSession(),
    del: () => chatStore.deleteSession(chatStore.currentSessionIndex),
  });

  // only search prompts when user input is short
  const SEARCH_TEXT_LIMIT = 30;
  const onInput = (text: string) => {
    setUserInput(text);
    const n = text.trim().length;

    // clear search results
    if (n === 0) {
      setPromptHints([]);
    } else if (text.match(ChatCommandPrefix)) {
      setPromptHints(chatCommands.search(text));
    } else if (!config.disablePromptHint && n < SEARCH_TEXT_LIMIT) {
      // check if need to trigger auto completion
      if (text.startsWith("/")) {
        let searchText = text.slice(1);
        onSearch(searchText);
      }
    }
  };

  const doSubmit = (userInput: string) => {
    if (userInput.trim() === "" && isEmpty(attachImages)) return;
    const matchCommand = chatCommands.match(userInput);
    if (matchCommand.matched) {
      setUserInput("");
      setPromptHints([]);
      matchCommand.invoke();
      return;
    }
    setIsLoading(true);
    chatStore
      .onUserInput(userInput, attachImages)
      .then(() => setIsLoading(false));
    setAttachImages([]);
    chatStore.setLastInput(userInput);
    setUserInput("");
    setPromptHints([]);
    if (!isMobileScreen) inputRef.current?.focus();
    setAutoScroll(true);
  };

  const onPromptSelect = (prompt: RenderPrompt) => {
    setTimeout(() => {
      setPromptHints([]);

      const matchedChatCommand = chatCommands.match(prompt.content);
      if (matchedChatCommand.matched) {
        // if user is selecting a chat command, just trigger it
        matchedChatCommand.invoke();
        setUserInput("");
      } else {
        // or fill the prompt
        setUserInput(prompt.content);
      }
      inputRef.current?.focus();
    }, 30);
  };

  // stop response
  const onUserStop = (messageId: string) => {
    ChatControllerPool.stop(session.id, messageId);
  };

  useEffect(() => {
    chatStore.updateTargetSession(session, (session) => {
      const stopTiming = Date.now() - REQUEST_TIMEOUT_MS;
      session.messages.forEach((m) => {
        // check if should stop all stale messages
        if (m.isError || new Date(m.date).getTime() < stopTiming) {
          if (m.streaming) {
            m.streaming = false;
          }

          if (m.content.length === 0) {
            m.isError = true;
            m.content = prettyObject({
              error: true,
              message: "empty response",
            });
          }
        }
      });

      // auto sync mask config from global config
      if (session.mask.syncGlobalConfig) {
        console.log("[Mask] syncing from global, name = ", session.mask.name);
        session.mask.modelConfig = { ...config.modelConfig };
      }
    });
    // eslint-disable-next-line react-hooks/exhaustive-deps
  }, [session]);

  // check if should send message
  const onInputKeyDown = (e: React.KeyboardEvent<HTMLTextAreaElement>) => {
    // if ArrowUp and no userInput, fill with last input
    if (
      e.key === "ArrowUp" &&
      userInput.length <= 0 &&
      !(e.metaKey || e.altKey || e.ctrlKey)
    ) {
      setUserInput(chatStore.lastInput ?? "");
      e.preventDefault();
      return;
    }
    if (shouldSubmit(e) && promptHints.length === 0) {
      doSubmit(userInput);
      e.preventDefault();
    }
  };
  const onRightClick = (e: any, message: ChatMessage) => {
    // copy to clipboard
    if (selectOrCopy(e.currentTarget, getMessageTextContent(message))) {
      if (userInput.length === 0) {
        setUserInput(getMessageTextContent(message));
      }

      e.preventDefault();
    }
  };

  const deleteMessage = (msgId?: string) => {
    chatStore.updateTargetSession(
      session,
      (session) =>
        (session.messages = session.messages.filter((m) => m.id !== msgId)),
    );
  };

  const onDelete = (msgId: string) => {
    deleteMessage(msgId);
  };

  const onResend = (message: ChatMessage) => {
    // when it is resending a message
    // 1. for a user's message, find the next bot response
    // 2. for a bot's message, find the last user's input
    // 3. delete original user input and bot's message
    // 4. resend the user's input

    const resendingIndex = session.messages.findIndex(
      (m) => m.id === message.id,
    );

    if (resendingIndex < 0 || resendingIndex >= session.messages.length) {
      console.error("[Chat] failed to find resending message", message);
      return;
    }

    let userMessage: ChatMessage | undefined;
    let botMessage: ChatMessage | undefined;

    if (message.role === "assistant") {
      // if it is resending a bot's message, find the user input for it
      botMessage = message;
      for (let i = resendingIndex; i >= 0; i -= 1) {
        if (session.messages[i].role === "user") {
          userMessage = session.messages[i];
          break;
        }
      }
    } else if (message.role === "user") {
      // if it is resending a user's input, find the bot's response
      userMessage = message;
      for (let i = resendingIndex; i < session.messages.length; i += 1) {
        if (session.messages[i].role === "assistant") {
          botMessage = session.messages[i];
          break;
        }
      }
    }

    if (userMessage === undefined) {
      console.error("[Chat] failed to resend", message);
      return;
    }

    // delete the original messages
    deleteMessage(userMessage.id);
    deleteMessage(botMessage?.id);

    // resend the message
    setIsLoading(true);
    const textContent = getMessageTextContent(userMessage);
    const images = getMessageImages(userMessage);
    chatStore.onUserInput(textContent, images).then(() => setIsLoading(false));
    inputRef.current?.focus();
  };

  const onPinMessage = (message: ChatMessage) => {
    chatStore.updateTargetSession(session, (session) =>
      session.mask.context.push(message),
    );

    showToast(Locale.Chat.Actions.PinToastContent, {
      text: Locale.Chat.Actions.PinToastAction,
      onClick: () => {
        setShowPromptModal(true);
      },
    });
  };

  const accessStore = useAccessStore();
  const [speechStatus, setSpeechStatus] = useState(false);
  const [speechLoading, setSpeechLoading] = useState(false);

  async function openaiSpeech(text: string) {
    if (speechStatus) {
      ttsPlayer.stop();
      setSpeechStatus(false);
    } else {
      var api: ClientApi;
      api = new ClientApi(ModelProvider.GPT);
      const config = useAppConfig.getState();
      setSpeechLoading(true);
      ttsPlayer.init();
      let audioBuffer: ArrayBuffer;
      const { markdownToTxt } = require("markdown-to-txt");
      const textContent = markdownToTxt(text);
      if (config.ttsConfig.engine !== DEFAULT_TTS_ENGINE) {
        const edgeVoiceName = accessStore.edgeVoiceName();
        const tts = new MsEdgeTTS();
        await tts.setMetadata(
          edgeVoiceName,
          OUTPUT_FORMAT.AUDIO_24KHZ_96KBITRATE_MONO_MP3,
        );
        audioBuffer = await tts.toArrayBuffer(textContent);
      } else {
        audioBuffer = await api.llm.speech({
          model: config.ttsConfig.model,
          input: textContent,
          voice: config.ttsConfig.voice,
          speed: config.ttsConfig.speed,
        });
      }
      setSpeechStatus(true);
      ttsPlayer
        .play(audioBuffer, () => {
          setSpeechStatus(false);
        })
        .catch((e) => {
          console.error("[OpenAI Speech]", e);
          showToast(prettyObject(e));
          setSpeechStatus(false);
        })
        .finally(() => setSpeechLoading(false));
    }
  }

  const context: RenderMessage[] = useMemo(() => {
    return session.mask.hideContext ? [] : session.mask.context.slice();
  }, [session.mask.context, session.mask.hideContext]);

  if (
    context.length === 0 &&
    session.messages.at(0)?.content !== BOT_HELLO.content
  ) {
    const copiedHello = Object.assign({}, BOT_HELLO);
    if (!accessStore.isAuthorized()) {
      copiedHello.content = Locale.Error.Unauthorized;
    }
    context.push(copiedHello);
  }

  // preview messages
  const renderMessages = useMemo(() => {
    return context
      .concat(session.messages as RenderMessage[])
      .concat(
        isLoading
          ? [
              {
                ...createMessage({
                  role: "assistant",
                  content: "……",
                }),
                preview: true,
              },
            ]
          : [],
      )
      .concat(
        userInput.length > 0 && config.sendPreviewBubble
          ? [
              {
                ...createMessage({
                  role: "user",
                  content: userInput,
                }),
                preview: true,
              },
            ]
          : [],
      );
  }, [
    config.sendPreviewBubble,
    context,
    isLoading,
    session.messages,
    userInput,
  ]);

  const [msgRenderIndex, _setMsgRenderIndex] = useState(
    Math.max(0, renderMessages.length - CHAT_PAGE_SIZE),
  );

  function setMsgRenderIndex(newIndex: number) {
    newIndex = Math.min(renderMessages.length - CHAT_PAGE_SIZE, newIndex);
    newIndex = Math.max(0, newIndex);
    _setMsgRenderIndex(newIndex);
  }

  const messages = useMemo(() => {
    const endRenderIndex = Math.min(
      msgRenderIndex + 3 * CHAT_PAGE_SIZE,
      renderMessages.length,
    );
    return renderMessages.slice(msgRenderIndex, endRenderIndex);
  }, [msgRenderIndex, renderMessages]);

  const onChatBodyScroll = (e: HTMLElement) => {
    const bottomHeight = e.scrollTop + e.clientHeight;
    const edgeThreshold = e.clientHeight;

    const isTouchTopEdge = e.scrollTop <= edgeThreshold;
    const isTouchBottomEdge = bottomHeight >= e.scrollHeight - edgeThreshold;
    const isHitBottom =
      bottomHeight >= e.scrollHeight - (isMobileScreen ? 4 : 10);

    const prevPageMsgIndex = msgRenderIndex - CHAT_PAGE_SIZE;
    const nextPageMsgIndex = msgRenderIndex + CHAT_PAGE_SIZE;

    if (isTouchTopEdge && !isTouchBottomEdge) {
      setMsgRenderIndex(prevPageMsgIndex);
    } else if (isTouchBottomEdge) {
      setMsgRenderIndex(nextPageMsgIndex);
    }

    setHitBottom(isHitBottom);
    setAutoScroll(isHitBottom);
  };

  function scrollToBottom() {
    setMsgRenderIndex(renderMessages.length - CHAT_PAGE_SIZE);
    scrollDomToBottom();
  }

  // clear context index = context length + index in messages
  const clearContextIndex =
    (session.clearContextIndex ?? -1) >= 0
      ? session.clearContextIndex! + context.length - msgRenderIndex
      : -1;

  const [showPromptModal, setShowPromptModal] = useState(false);

  const clientConfig = useMemo(() => getClientConfig(), []);

  const autoFocus = !isMobileScreen; // wont auto focus on mobile screen
  const showMaxIcon = !isMobileScreen && !clientConfig?.isApp;

  useCommand({
    fill: setUserInput,
    submit: (text) => {
      doSubmit(text);
    },
    code: (text) => {
      if (accessStore.disableFastLink) return;
      console.log("[Command] got code from url: ", text);
      showConfirm(Locale.URLCommand.Code + `code = ${text}`).then((res) => {
        if (res) {
          accessStore.update((access) => (access.accessCode = text));
        }
      });
    },
    settings: (text) => {
      if (accessStore.disableFastLink) return;

      try {
        const payload = JSON.parse(text) as {
          key?: string;
          url?: string;
        };

        console.log("[Command] got settings from url: ", payload);

        if (payload.key || payload.url) {
          showConfirm(
            Locale.URLCommand.Settings +
              `\n${JSON.stringify(payload, null, 4)}`,
          ).then((res) => {
            if (!res) return;
            if (payload.key) {
              accessStore.update(
                (access) => (access.openaiApiKey = payload.key!),
              );
            }
            if (payload.url) {
              accessStore.update((access) => (access.openaiUrl = payload.url!));
            }
            accessStore.update((access) => (access.useCustomConfig = true));
          });
        }
      } catch {
        console.error("[Command] failed to get settings from url: ", text);
      }
    },
  });

  // edit / insert message modal
  const [isEditingMessage, setIsEditingMessage] = useState(false);

  // remember unfinished input
  useEffect(() => {
    // try to load from local storage
    const key = UNFINISHED_INPUT(session.id);
    const mayBeUnfinishedInput = localStorage.getItem(key);
    if (mayBeUnfinishedInput && userInput.length === 0) {
      setUserInput(mayBeUnfinishedInput);
      localStorage.removeItem(key);
    }

    const dom = inputRef.current;
    return () => {
      localStorage.setItem(key, dom?.value ?? "");
    };
    // eslint-disable-next-line react-hooks/exhaustive-deps
  }, []);

  const handlePaste = useCallback(
    async (event: React.ClipboardEvent<HTMLTextAreaElement>) => {
      const currentModel = chatStore.currentSession().mask.modelConfig.model;
      if (!isVisionModel(currentModel)) {
        return;
      }
      const items = (event.clipboardData || window.clipboardData).items;
      for (const item of items) {
        if (item.kind === "file" && item.type.startsWith("image/")) {
          event.preventDefault();
          const file = item.getAsFile();
          if (file) {
            const images: string[] = [];
            images.push(...attachImages);
            images.push(
              ...(await new Promise<string[]>((res, rej) => {
                setUploading(true);
                const imagesData: string[] = [];
                uploadImageRemote(file)
                  .then((dataUrl) => {
                    imagesData.push(dataUrl);
                    setUploading(false);
                    res(imagesData);
                  })
                  .catch((e) => {
                    setUploading(false);
                    rej(e);
                  });
              })),
            );
            const imagesLength = images.length;

            if (imagesLength > 3) {
              images.splice(3, imagesLength - 3);
            }
            setAttachImages(images);
          }
        }
      }
    },
    [attachImages, chatStore],
  );

  async function uploadImage() {
    const images: string[] = [];
    images.push(...attachImages);

    images.push(
      ...(await new Promise<string[]>((res, rej) => {
        const fileInput = document.createElement("input");
        fileInput.type = "file";
        fileInput.accept =
          "image/png, image/jpeg, image/webp, image/heic, image/heif";
        fileInput.multiple = true;
        fileInput.onchange = (event: any) => {
          setUploading(true);
          const files = event.target.files;
          const imagesData: string[] = [];
          for (let i = 0; i < files.length; i++) {
            const file = event.target.files[i];
            uploadImageRemote(file)
              .then((dataUrl) => {
                imagesData.push(dataUrl);
                if (
                  imagesData.length === 3 ||
                  imagesData.length === files.length
                ) {
                  setUploading(false);
                  res(imagesData);
                }
              })
              .catch((e) => {
                setUploading(false);
                rej(e);
              });
          }
        };
        fileInput.click();
      })),
    );

    const imagesLength = images.length;
    if (imagesLength > 3) {
      images.splice(3, imagesLength - 3);
    }
    setAttachImages(images);
  }

  // 快捷键 shortcut keys
  const [showShortcutKeyModal, setShowShortcutKeyModal] = useState(false);

  useEffect(() => {
    const handleKeyDown = (event: KeyboardEvent) => {
      // 打开新聊天 command + shift + o
      if (
        (event.metaKey || event.ctrlKey) &&
        event.shiftKey &&
        event.key.toLowerCase() === "o"
      ) {
        event.preventDefault();
        setTimeout(() => {
          chatStore.newSession();
          navigate(Path.Chat);
        }, 10);
      }
      // 聚焦聊天输入 shift + esc
      else if (event.shiftKey && event.key.toLowerCase() === "escape") {
        event.preventDefault();
        inputRef.current?.focus();
      }
      // 复制最后一个代码块 command + shift + ;
      else if (
        (event.metaKey || event.ctrlKey) &&
        event.shiftKey &&
        event.code === "Semicolon"
      ) {
        event.preventDefault();
        const copyCodeButton =
          document.querySelectorAll<HTMLElement>(".copy-code-button");
        if (copyCodeButton.length > 0) {
          copyCodeButton[copyCodeButton.length - 1].click();
        }
      }
      // 复制最后一个回复 command + shift + c
      else if (
        (event.metaKey || event.ctrlKey) &&
        event.shiftKey &&
        event.key.toLowerCase() === "c"
      ) {
        event.preventDefault();
        const lastNonUserMessage = messages
          .filter((message) => message.role !== "user")
          .pop();
        if (lastNonUserMessage) {
          const lastMessageContent = getMessageTextContent(lastNonUserMessage);
          copyToClipboard(lastMessageContent);
        }
      }
      // 展示快捷键 command + /
      else if ((event.metaKey || event.ctrlKey) && event.key === "/") {
        event.preventDefault();
        setShowShortcutKeyModal(true);
      }
      // 清除上下文 command + shift + backspace
      else if (
        (event.metaKey || event.ctrlKey) &&
        event.shiftKey &&
        event.key.toLowerCase() === "backspace"
      ) {
        event.preventDefault();
        chatStore.updateTargetSession(session, (session) => {
          if (session.clearContextIndex === session.messages.length) {
            session.clearContextIndex = undefined;
          } else {
            session.clearContextIndex = session.messages.length;
            session.memoryPrompt = ""; // will clear memory
          }
        });
      }
    };

    document.addEventListener("keydown", handleKeyDown);

    return () => {
      document.removeEventListener("keydown", handleKeyDown);
    };
  }, [messages, chatStore, navigate, session]);

  const [showChatSidePanel, setShowChatSidePanel] = useState(false);

  return (
    <>
      <div className={styles.chat} key={session.id}>
        <div className="window-header" data-tauri-drag-region>
          {isMobileScreen && (
            <div className="window-actions">
              <div className={"window-action-button"}>
                <IconButton
                  icon={<ReturnIcon />}
                  bordered
                  title={Locale.Chat.Actions.ChatList}
                  onClick={() => navigate(Path.Home)}
                />
              </div>
            </div>
          )}

          <div
            className={clsx("window-header-title", styles["chat-body-title"])}
          >
            <div
              className={clsx(
                "window-header-main-title",
                styles["chat-body-main-title"],
              )}
              onClickCapture={() => setIsEditingMessage(true)}
            >
              {!session.topic ? DEFAULT_TOPIC : session.topic}
            </div>
            <div className="window-header-sub-title">
              {Locale.Chat.SubTitle(session.messages.length)}
            </div>
          </div>
          <div className="window-actions">
            <div className="window-action-button">
              <IconButton
                icon={<ReloadIcon />}
                bordered
                title={Locale.Chat.Actions.RefreshTitle}
                onClick={() => {
                  showToast(Locale.Chat.Actions.RefreshToast);
                  chatStore.summarizeSession(true, session);
                }}
              />
            </div>
            {!isMobileScreen && (
              <div className="window-action-button">
                <IconButton
                  icon={<RenameIcon />}
                  bordered
                  title={Locale.Chat.EditMessage.Title}
                  aria={Locale.Chat.EditMessage.Title}
                  onClick={() => setIsEditingMessage(true)}
                />
              </div>
            )}
            <div className="window-action-button">
              <IconButton
                icon={<ExportIcon />}
                bordered
                title={Locale.Chat.Actions.Export}
                onClick={() => {
                  setShowExport(true);
                }}
              />
            </div>
            {showMaxIcon && (
              <div className="window-action-button">
                <IconButton
                  icon={config.tightBorder ? <MinIcon /> : <MaxIcon />}
                  bordered
                  title={Locale.Chat.Actions.FullScreen}
                  aria={Locale.Chat.Actions.FullScreen}
                  onClick={() => {
                    config.update(
                      (config) => (config.tightBorder = !config.tightBorder),
                    );
                  }}
                />
              </div>
            )}
          </div>

          <PromptToast
            showToast={!hitBottom}
            showModal={showPromptModal}
            setShowModal={setShowPromptModal}
          />
        </div>
        <div className={styles["chat-main"]}>
          <div className={styles["chat-body-container"]}>
            <div
              className={styles["chat-body"]}
              ref={scrollRef}
              onScroll={(e) => onChatBodyScroll(e.currentTarget)}
              onMouseDown={() => inputRef.current?.blur()}
              onTouchStart={() => {
                inputRef.current?.blur();
                setAutoScroll(false);
              }}
            >
              {messages
                // TODO
                // .filter((m) => !m.isMcpResponse)
                .map((message, i) => {
                  const isUser = message.role === "user";
                  const isContext = i < context.length;
                  const showActions =
                    i > 0 &&
                    !(message.preview || message.content.length === 0) &&
                    !isContext;
                  const showTyping = message.preview || message.streaming;

                  const shouldShowClearContextDivider =
                    i === clearContextIndex - 1;

                  return (
                    <Fragment key={message.id}>
                      <div
                        className={
                          isUser
                            ? styles["chat-message-user"]
                            : styles["chat-message"]
                        }
                      >
                        <div className={styles["chat-message-container"]}>
                          <div className={styles["chat-message-header"]}>
                            <div className={styles["chat-message-avatar"]}>
                              <div className={styles["chat-message-edit"]}>
                                <IconButton
                                  icon={<EditIcon />}
                                  aria={Locale.Chat.Actions.Edit}
                                  onClick={async () => {
                                    const newMessage = await showPrompt(
                                      Locale.Chat.Actions.Edit,
                                      getMessageTextContent(message),
                                      10,
                                    );
                                    let newContent:
                                      | string
                                      | MultimodalContent[] = newMessage;
                                    const images = getMessageImages(message);
                                    if (images.length > 0) {
                                      newContent = [
                                        { type: "text", text: newMessage },
                                      ];
                                      for (let i = 0; i < images.length; i++) {
                                        newContent.push({
                                          type: "image_url",
                                          image_url: {
                                            url: images[i],
                                          },
                                        });
                                      }
                                    }
                                    chatStore.updateTargetSession(
                                      session,
                                      (session) => {
                                        const m = session.mask.context
                                          .concat(session.messages)
                                          .find((m) => m.id === message.id);
                                        if (m) {
                                          m.content = newContent;
                                        }
                                      },
                                    );
                                  }}
                                ></IconButton>
                              </div>
                              {isUser ? (
                                <Avatar avatar={config.avatar} />
                              ) : (
                                <>
                                  {["system"].includes(message.role) ? (
                                    <Avatar avatar="2699-fe0f" />
                                  ) : (
                                    <MaskAvatar
                                      avatar={session.mask.avatar}
                                      model={
                                        message.model ||
                                        session.mask.modelConfig.model
                                      }
                                    />
                                  )}
                                </>
                              )}
                            </div>
                            {!isUser && (
                              <div className={styles["chat-model-name"]}>
                                {message.model}
                              </div>
                            )}

                            {showActions && (
                              <div className={styles["chat-message-actions"]}>
                                <div className={styles["chat-input-actions"]}>
                                  {message.streaming ? (
                                    <ChatAction
                                      text={Locale.Chat.Actions.Stop}
                                      icon={<StopIcon />}
                                      onClick={() =>
                                        onUserStop(message.id ?? i)
                                      }
                                    />
                                  ) : (
                                    <>
                                      <ChatAction
                                        text={Locale.Chat.Actions.Retry}
                                        icon={<ResetIcon />}
                                        onClick={() => onResend(message)}
                                      />

                                      <ChatAction
                                        text={Locale.Chat.Actions.Delete}
                                        icon={<DeleteIcon />}
                                        onClick={() =>
                                          onDelete(message.id ?? i)
                                        }
                                      />

                                      <ChatAction
                                        text={Locale.Chat.Actions.Pin}
                                        icon={<PinIcon />}
                                        onClick={() => onPinMessage(message)}
                                      />
                                      <ChatAction
                                        text={Locale.Chat.Actions.Copy}
                                        icon={<CopyIcon />}
                                        onClick={() =>
                                          copyToClipboard(
                                            getMessageTextContent(message),
                                          )
                                        }
                                      />
                                      {config.ttsConfig.enable && (
                                        <ChatAction
                                          text={
                                            speechStatus
                                              ? Locale.Chat.Actions.StopSpeech
                                              : Locale.Chat.Actions.Speech
                                          }
                                          icon={
                                            speechStatus ? (
                                              <SpeakStopIcon />
                                            ) : (
                                              <SpeakIcon />
                                            )
                                          }
                                          onClick={() =>
                                            openaiSpeech(
                                              getMessageTextContent(message),
                                            )
                                          }
                                        />
                                      )}
                                    </>
                                  )}
                                </div>
                              </div>
                            )}
                          </div>
                          {message?.tools?.length == 0 && showTyping && (
                            <div className={styles["chat-message-status"]}>
                              {Locale.Chat.Typing}
                            </div>
                          )}
                          {/*@ts-ignore*/}
                          {message?.tools?.length > 0 && (
                            <div className={styles["chat-message-tools"]}>
                              {message?.tools?.map((tool) => (
                                <div
                                  key={tool.id}
                                  title={tool?.errorMsg}
                                  className={styles["chat-message-tool"]}
                                >
                                  {tool.isError === false ? (
                                    <ConfirmIcon />
                                  ) : tool.isError === true ? (
                                    <CloseIcon />
                                  ) : (
                                    <LoadingButtonIcon />
                                  )}
                                  <span>{tool?.function?.name}</span>
                                </div>
                              ))}
                            </div>
                          )}
                          <div className={styles["chat-message-item"]}>
                            <Markdown
                              key={message.streaming ? "loading" : "done"}
                              content={getMessageTextContent(message)}
                              loading={
                                (message.preview || message.streaming) &&
                                message.content.length === 0 &&
                                !isUser
                              }
                              //   onContextMenu={(e) => onRightClick(e, message)} // hard to use
                              onDoubleClickCapture={() => {
                                if (!isMobileScreen) return;
                                setUserInput(getMessageTextContent(message));
                              }}
                              fontSize={fontSize}
                              fontFamily={fontFamily}
                              parentRef={scrollRef}
                              defaultShow={i >= messages.length - 6}
                            />
                            {getMessageImages(message).length == 1 && (
                              <img
                                className={styles["chat-message-item-image"]}
                                src={getMessageImages(message)[0]}
                                alt=""
                              />
                            )}
                            {getMessageImages(message).length > 1 && (
                              <div
                                className={styles["chat-message-item-images"]}
                                style={
                                  {
                                    "--image-count":
                                      getMessageImages(message).length,
                                  } as React.CSSProperties
                                }
                              >
                                {getMessageImages(message).map(
                                  (image, index) => {
                                    return (
                                      <img
                                        className={
                                          styles[
                                            "chat-message-item-image-multi"
                                          ]
                                        }
                                        key={index}
                                        src={image}
                                        alt=""
                                      />
                                    );
                                  },
                                )}
                              </div>
                            )}
                          </div>
                          {message?.audio_url && (
                            <div className={styles["chat-message-audio"]}>
                              <audio src={message.audio_url} controls />
                            </div>
                          )}

                          <div className={styles["chat-message-action-date"]}>
                            {isContext
                              ? Locale.Chat.IsContext
                              : message.date.toLocaleString()}
                          </div>
                        </div>
                      </div>
                      {shouldShowClearContextDivider && <ClearContextDivider />}
                    </Fragment>
                  );
                })}
            </div>
            <div className={styles["chat-input-panel"]}>
              <PromptHints
                prompts={promptHints}
                onPromptSelect={onPromptSelect}
              />

              <ChatActions
                uploadImage={uploadImage}
                setAttachImages={setAttachImages}
                setUploading={setUploading}
                showPromptModal={() => setShowPromptModal(true)}
                scrollToBottom={scrollToBottom}
                hitBottom={hitBottom}
                uploading={uploading}
                showPromptHints={() => {
                  // Click again to close
                  if (promptHints.length > 0) {
                    setPromptHints([]);
                    return;
                  }

                  inputRef.current?.focus();
                  setUserInput("/");
                  onSearch("");
                }}
                setShowShortcutKeyModal={setShowShortcutKeyModal}
                setUserInput={setUserInput}
                setShowChatSidePanel={setShowChatSidePanel}
              />
              <label
                className={clsx(styles["chat-input-panel-inner"], {
                  [styles["chat-input-panel-inner-attach"]]:
                    attachImages.length !== 0,
                })}
                htmlFor="chat-input"
              >
                <textarea
                  id="chat-input"
                  ref={inputRef}
                  className={styles["chat-input"]}
                  placeholder={Locale.Chat.Input(submitKey)}
                  onInput={(e) => onInput(e.currentTarget.value)}
                  value={userInput}
                  onKeyDown={onInputKeyDown}
                  onFocus={scrollToBottom}
                  onClick={scrollToBottom}
                  onPaste={handlePaste}
                  rows={inputRows}
                  autoFocus={autoFocus}
                  style={{
                    fontSize: config.fontSize,
                    fontFamily: config.fontFamily,
                  }}
                />
                {attachImages.length != 0 && (
                  <div className={styles["attach-images"]}>
                    {attachImages.map((image, index) => {
                      return (
                        <div
                          key={index}
                          className={styles["attach-image"]}
                          style={{ backgroundImage: `url("${image}")` }}
                        >
                          <div className={styles["attach-image-mask"]}>
                            <DeleteImageButton
                              deleteImage={() => {
                                setAttachImages(
                                  attachImages.filter((_, i) => i !== index),
                                );
                              }}
                            />
                          </div>
                        </div>
                      );
                    })}
                  </div>
                )}
                <IconButton
                  icon={<SendWhiteIcon />}
                  text={Locale.Chat.Send}
                  className={styles["chat-input-send"]}
                  type="primary"
                  onClick={() => doSubmit(userInput)}
                />
              </label>
            </div>
          </div>
          <div
            className={clsx(styles["chat-side-panel"], {
              [styles["mobile"]]: isMobileScreen,
              [styles["chat-side-panel-show"]]: showChatSidePanel,
            })}
          >
            {showChatSidePanel && (
              <RealtimeChat
                onClose={() => {
                  setShowChatSidePanel(false);
                }}
                onStartVoice={async () => {
                  console.log("start voice");
                }}
              />
            )}
          </div>
        </div>
      </div>
      {showExport && (
        <ExportMessageModal onClose={() => setShowExport(false)} />
      )}

      {isEditingMessage && (
        <EditMessageModal
          onClose={() => {
            setIsEditingMessage(false);
          }}
        />
      )}

      {showShortcutKeyModal && (
        <ShortcutKeyModal onClose={() => setShowShortcutKeyModal(false)} />
      )}
    </>
  );
}

export function Chat() {
  const chatStore = useChatStore();
  const session = chatStore.currentSession();
  return <_Chat key={session.id}></_Chat>;
}<|MERGE_RESOLUTION|>--- conflicted
+++ resolved
@@ -70,14 +70,8 @@
   isDalle3,
   isVisionModel,
   safeLocalStorage,
-<<<<<<< HEAD
-  selectOrCopy,
-  showPlugins,
-  useMobileScreen,
-=======
   getModelSizes,
   supportsCustomSize,
->>>>>>> 93652db6
 } from "../utils";
 
 import { uploadImage as uploadImageRemote } from "@/app/utils/chat";
@@ -85,11 +79,7 @@
 import dynamic from "next/dynamic";
 
 import { ChatControllerPool } from "../client/controller";
-<<<<<<< HEAD
-import { DalleQuality, DalleSize, DalleStyle } from "../typing";
-=======
 import { DalleQuality, DalleStyle, ModelSize } from "../typing";
->>>>>>> 93652db6
 import { Prompt, usePromptStore } from "../store/prompt";
 import Locale from "../locales";
 
