--- conflicted
+++ resolved
@@ -21,11 +21,9 @@
 } from "./artifacts";
 import { useChatStore } from "../store";
 import { IconButton } from "./button";
-<<<<<<< HEAD
-=======
+
 import { useAppConfig } from "../store/config";
 
->>>>>>> 68702bfb
 export function Mermaid(props: { code: string }) {
   const ref = useRef<HTMLDivElement>(null);
   const [hasError, setHasError] = useState(false);
