<<<<<<< HEAD
import { getClientConfig } from "../config/client";
import { SubmitKey } from "../store/config";
=======
import { SubmitKey } from "@/app/typing";
import type { PartialLocaleType } from "./index";
>>>>>>> 15e59583

const isApp = !!getClientConfig()?.isApp;

const tw = {
  WIP: "該功能仍在開發中……",
  Error: {
    Unauthorized: isApp
      ? "檢測到無效 API Key，請前往[設定](/#/settings)頁檢查 API Key 是否設定正確。"
      : "訪問密碼不正確或為空，請前往[登入](/#/auth)頁輸入正確的訪問密碼，或者在[設定](/#/settings)頁填入你自己的 OpenAI API Key。",
  },

  Auth: {
    Title: "需要密碼",
    Tips: "管理員開啟了密碼驗證，請在下方填入訪問碼",
    SubTips: "或者輸入你的 OpenAI 或 Google API 密鑰",
    Input: "在此處填寫訪問碼",
    Confirm: "確認",
    Later: "稍候再說",
  },
  ChatItem: {
    ChatItemCount: (count: number) => `${count} 則對話`,
  },
  Chat: {
    SubTitle: (count: number) => `您已經與 ChatGPT 進行了 ${count} 則對話`,
    EditMessage: {
      Title: "編輯消息記錄",
      Topic: {
        Title: "聊天主題",
        SubTitle: "更改當前聊天主題",
      },
    },
    Actions: {
      ChatList: "檢視訊息列表",
      CompressedHistory: "檢視壓縮後的歷史 Prompt",
      Export: "匯出聊天紀錄",
      Copy: "複製",
      Stop: "停止",
      Retry: "重試",
      Pin: "固定",
      PinToastContent: "已將 1 條對話固定至預設提示詞",
      PinToastAction: "查看",
      Delete: "刪除",
      Edit: "編輯",
    },
    Commands: {
      new: "新建聊天",
      newm: "從面具新建聊天",
      next: "下一個聊天",
      prev: "上一個聊天",
      clear: "清除上下文",
      del: "刪除聊天",
    },
    InputActions: {
      Stop: "停止回應",
      ToBottom: "移至最新",
      Theme: {
        auto: "自動主題",
        light: "亮色模式",
        dark: "深色模式",
      },
      Prompt: "快捷指令",
      Masks: "所有面具",
      Clear: "清除聊天",
      Settings: "對話設定",
      UploadImage: "上傳圖片",
    },
    Rename: "重新命名對話",
    Typing: "正在輸入…",
    Input: (submitKey: string) => {
      var inputHints = `輸入訊息後，按下 ${submitKey} 鍵即可傳送`;
      if (submitKey === String(SubmitKey.Enter)) {
        inputHints += "，Shift + Enter 鍵換行";
      }
      return inputHints;
    },
    Send: "傳送",
    Config: {
      Reset: "重設",
      SaveAs: "另存新檔",
    },
    IsContext: "預設提示詞",
  },
  Export: {
    Title: "將聊天記錄匯出為 Markdown",
    Copy: "複製全部",
    Download: "下載檔案",
    Share: "分享到 ShareGPT",
    MessageFromYou: "來自您的訊息",
    MessageFromChatGPT: "來自 ChatGPT 的訊息",
    Format: {
      Title: "導出格式",
      SubTitle: "可以導出 Markdown 文本或者 PNG 圖片",
    },
    IncludeContext: {
      Title: "包含面具上下文",
      SubTitle: "是否在消息中展示面具上下文",
    },
    Steps: {
      Select: "選取",
      Preview: "預覽",
    },
    Image: {
      Toast: "正在生成截圖",
      Modal: "長按或右鍵保存圖片",
    },
  },
  Select: {
    Search: "查詢消息",
    All: "選取全部",
    Latest: "最近幾條",
    Clear: "清除選中",
  },
  Memory: {
    Title: "上下文記憶 Prompt",
    EmptyContent: "尚未記憶",
    Copy: "複製全部",
    Send: "傳送記憶",
    Reset: "重設對話",
    ResetConfirm: "重設後將清除目前對話記錄以及歷史記憶，確認重設？",
  },
  Home: {
    NewChat: "新的對話",
    DeleteChat: "確定要刪除選取的對話嗎？",
    DeleteToast: "已刪除對話",
    Revert: "撤銷",
  },
  Settings: {
    Title: "設定",
    SubTitle: "設定選項",

    Danger: {
      Reset: {
        Title: "重置所有設定",
        SubTitle: "重置所有設定項回預設值",
        Action: "立即重置",
        Confirm: "確認重置所有設定？",
      },
      Clear: {
        Title: "清除所有資料",
        SubTitle: "清除所有聊天、設定資料",
        Action: "立即清除",
        Confirm: "確認清除所有聊天、設定資料？",
      },
    },
    Lang: {
      Name: "Language", // ATTENTION: if you wanna add a new translation, please do not translate this value, leave it as `Language`
      All: "所有語言",
    },
    Avatar: "大頭貼",
    FontSize: {
      Title: "字型大小",
      SubTitle: "聊天內容的字型大小",
    },
    InjectSystemPrompts: {
      Title: "匯入系統提示",
      SubTitle: "強制在每個請求的訊息列表開頭新增一個模擬 ChatGPT 的系統提示",
    },
    InputTemplate: {
      Title: "用戶輸入預處理",
      SubTitle: "用戶最新的一條消息會填充到此模板",
    },

    Update: {
      Version: (x: string) => `目前版本：${x}`,
      IsLatest: "已是最新版本",
      CheckUpdate: "檢查更新",
      IsChecking: "正在檢查更新...",
      FoundUpdate: (x: string) => `發現新版本：${x}`,
      GoToUpdate: "前往更新",
    },
    SendKey: "傳送鍵",
    Theme: "主題",
    TightBorder: "緊湊邊框",
    SendPreviewBubble: {
      Title: "預覽氣泡",
      SubTitle: "在預覽氣泡中預覽 Markdown 內容",
    },
    AutoGenerateTitle: {
      Title: "自動生成標題",
      SubTitle: "根據對話內容生成合適的標題",
    },
    Sync: {
      CloudState: "雲端資料",
      NotSyncYet: "還沒有進行過同步",
      Success: "同步成功",
      Fail: "同步失敗",

      Config: {
        Modal: {
          Title: "設定雲端同步",
          Check: "檢查可用性",
        },
        SyncType: {
          Title: "同步類型",
          SubTitle: "選擇喜愛的同步服務器",
        },
        Proxy: {
          Title: "啟用代理",
          SubTitle: "在瀏覽器中同步時，必須啟用代理以避免跨域限制",
        },
        ProxyUrl: {
          Title: "代理地址",
          SubTitle: "僅適用於本項目自帶的跨域代理",
        },

        WebDav: {
          Endpoint: "WebDAV 地址",
          UserName: "用戶名",
          Password: "密碼",
        },

        UpStash: {
          Endpoint: "UpStash Redis REST Url",
          UserName: "備份名稱",
          Password: "UpStash Redis REST Token",
        },
      },

      LocalState: "本地資料",
      Overview: (overview: any) => {
        return `${overview.chat} 次對話，${overview.message} 條消息，${overview.prompt} 條提示詞，${overview.mask} 個面具`;
      },
      ImportFailed: "導入失敗",
    },
    Mask: {
      Splash: {
        Title: "面具啟動頁面",
        SubTitle: "新增聊天時，呈現面具啟動頁面",
      },
      Builtin: {
        Title: "隱藏內置面具",
        SubTitle: "在所有面具列表中隱藏內置面具",
      },
    },
    Prompt: {
      Disable: {
        Title: "停用提示詞自動補齊",
        SubTitle: "在輸入框開頭輸入 / 即可觸發自動補齊",
      },
      List: "自定義提示詞列表",
      ListCount: (builtin: number, custom: number) =>
        `內建 ${builtin} 條，使用者定義 ${custom} 條`,
      Edit: "編輯",
      Modal: {
        Title: "提示詞列表",
        Add: "新增一條",
        Search: "搜尋提示詞",
      },
      EditModal: {
        Title: "編輯提示詞",
      },
    },
    HistoryCount: {
      Title: "附帶歷史訊息數",
      SubTitle: "每次請求附帶的歷史訊息數",
    },
    CompressThreshold: {
      Title: "歷史訊息長度壓縮閾值",
      SubTitle: "當未壓縮的歷史訊息超過該值時，將進行壓縮",
    },

    Usage: {
      Title: "帳戶餘額",
      SubTitle(used: any, total: any) {
        return `本月已使用 $${used}，訂閱總額 $${total}`;
      },
      IsChecking: "正在檢查…",
      Check: "重新檢查",
      NoAccess: "輸入 API Key 檢視餘額",
    },

    Access: {
      AccessCode: {
        Title: "訪問密碼",
        SubTitle: "管理員已開啟加密訪問",
        Placeholder: "請輸入訪問密碼",
      },
      CustomEndpoint: {
        Title: "自定義接口 (Endpoint)",
        SubTitle: "是否使用自定義 Azure 或 OpenAI 服務",
      },
      Provider: {
        Title: "模型服務商",
        SubTitle: "切換不同的服務商",
      },
      OpenAI: {
        ApiKey: {
          Title: "API Key",
          SubTitle: "使用自定義 OpenAI Key 繞過密碼訪問限制",
          Placeholder: "OpenAI API Key",
        },

        Endpoint: {
          Title: "接口(Endpoint) 地址",
          SubTitle: "除默認地址外，必須包含 http(s)://",
        },
      },
      Azure: {
        ApiKey: {
          Title: "接口密鑰",
          SubTitle: "使用自定義 Azure Key 繞過密碼訪問限制",
          Placeholder: "Azure API Key",
        },

        Endpoint: {
          Title: "接口(Endpoint) 地址",
          SubTitle: "樣例：",
        },

        ApiVerion: {
          Title: "接口版本 (azure api version)",
          SubTitle: "選擇指定的部分版本",
        },
      },
      Google: {
        ApiKey: {
          Title: "API 密鑰",
          SubTitle: "從 Google AI 獲取您的 API 密鑰",
          Placeholder: "輸入您的 Google AI Studio API 密鑰",
        },

        Endpoint: {
          Title: "終端地址",
          SubTitle: "示例：",
        },

        ApiVersion: {
          Title: "API 版本（僅適用於 gemini-pro）",
          SubTitle: "選擇一個特定的 API 版本",
        },
      },
      CustomModel: {
        Title: "自定義模型名",
        SubTitle: "增加自定義模型可選項，使用英文逗號隔開",
      },
    },

    Model: "模型 (model)",
    Temperature: {
      Title: "隨機性 (temperature)",
      SubTitle: "值越大，回應越隨機",
    },
    TopP: {
      Title: "核采樣 (top_p)",
      SubTitle: "與隨機性類似，但不要和隨機性一起更改",
    },
    MaxTokens: {
      Title: "單次回應限制 (max_tokens)",
      SubTitle: "單次互動所用的最大 Token 數",
    },
    PresencePenalty: {
      Title: "話題新穎度 (presence_penalty)",
      SubTitle: "值越大，越有可能拓展到新話題",
    },
    FrequencyPenalty: {
      Title: "頻率懲罰度 (frequency_penalty)",
      SubTitle: "值越大，越有可能降低重複字詞",
    },
  },
  Store: {
    DefaultTopic: "新的對話",
    BotHello: "請問需要我的協助嗎？",
    Error: "出錯了，請稍後再嘗試",
    Prompt: {
      History: (content: string) =>
        "這是 AI 與使用者的歷史聊天總結，作為前情提要：" + content,
      Topic:
        "Use the language used by the user (e.g. en for english conversation, zh-hant for chinese conversation, etc.) to generate a title (at most 6 words) summarizing our conversation without any lead-in, quotation marks, preamble like 'Title:', direct text copies, single-word replies, quotation marks, translations, or brackets. Remove enclosing quotation marks. The title should make third-party grasp the essence of the conversation in first sight.",
      Summarize:
        "Use the language used by the user (e.g. en-us for english conversation, zh-hant for chinese conversation, etc.) to summarise the conversation in at most 200 words. The summary will be used as prompt for you to continue the conversation in the future.",
    },
  },
  Copy: {
    Success: "已複製到剪貼簿中",
    Failed: "複製失敗，請賦予剪貼簿權限",
  },
  Download: {
    Success: "內容已下載到您的目錄。",
    Failed: "下載失敗。",
  },
  Context: {
    Toast: (x: any) => `已設定 ${x} 條前置上下文`,
    Edit: "前置上下文和歷史記憶",
    Add: "新增一條",
    Clear: "上下文已清除",
    Revert: "恢復上下文",
  },
  Plugin: { Name: "外掛" },
  FineTuned: { Sysmessage: "你是一個助手" },
  Mask: {
    Name: "面具",
    Page: {
      Title: "預設角色面具",
      SubTitle: (count: number) => `${count} 個預設角色定義`,
      Search: "搜尋角色面具",
      Create: "新增",
    },
    Item: {
      Info: (count: number) => `包含 ${count} 條預設對話`,
      Chat: "對話",
      View: "檢視",
      Edit: "編輯",
      Delete: "刪除",
      DeleteConfirm: "確認刪除？",
    },
    EditModal: {
      Title: (readonly: boolean) =>
        `編輯預設面具 ${readonly ? "（只讀）" : ""}`,
      Download: "下載預設",
      Clone: "複製預設",
    },
    Config: {
      Avatar: "角色頭像",
      Name: "角色名稱",
      Sync: {
        Title: "使用全局設定",
        SubTitle: "當前對話是否使用全局模型設定",
        Confirm: "當前對話的自定義設定將會被自動覆蓋，確認啟用全局設定？",
      },
      HideContext: {
        Title: "隱藏預設對話",
        SubTitle: "隱藏後預設對話不會出現在聊天界面",
      },
      Share: {
        Title: "分享此面具",
        SubTitle: "生成此面具的直達鏈接",
        Action: "覆制鏈接",
      },
    },
  },
  NewChat: {
    Return: "返回",
    Skip: "跳過",
    NotShow: "不再呈現",
    ConfirmNoShow: "確認停用？停用後可以隨時在設定中重新啟用。",
    Title: "挑選一個面具",
    SubTitle: "現在開始，與面具背後的靈魂思維碰撞",
    More: "搜尋更多",
  },
  URLCommand: {
    Code: "檢測到連結中已經包含訪問碼，是否自動填入？",
    Settings: "檢測到連結中包含了預設設定，是否自動填入？",
  },
  UI: {
    Confirm: "確認",
    Cancel: "取消",
    Close: "關閉",
    Create: "新增",
    Edit: "編輯",
    Export: "導出",
    Import: "導入",
    Sync: "同步",
    Config: "設定",
  },
  Exporter: {
    Description: {
      Title: "只有清除上下文之後的消息會被展示",
    },
    Model: "模型",
    Messages: "訊息",
    Topic: "主題",
    Time: "時間",
  },
};

type DeepPartial<T> = T extends object
  ? {
    [P in keyof T]?: DeepPartial<T[P]>;
  }
  : T;

export type LocaleType = typeof tw;
export type PartialLocaleType = DeepPartial<typeof tw>;

export default tw;
// Translated by @chunkiuuu, feel free the submit new pr if there are typo/incorrect translations :D<|MERGE_RESOLUTION|>--- conflicted
+++ resolved
@@ -1,10 +1,5 @@
-<<<<<<< HEAD
 import { getClientConfig } from "../config/client";
 import { SubmitKey } from "../store/config";
-=======
-import { SubmitKey } from "@/app/typing";
-import type { PartialLocaleType } from "./index";
->>>>>>> 15e59583
 
 const isApp = !!getClientConfig()?.isApp;
 
@@ -319,6 +314,23 @@
           SubTitle: "選擇指定的部分版本",
         },
       },
+      Anthropic: {
+        ApiKey: {
+          Title: "API 密鑰",
+          SubTitle: "從 Anthropic AI 獲取您的 API 密鑰",
+          Placeholder: "Anthropic API Key",
+        },
+
+        Endpoint: {
+          Title: "終端地址",
+          SubTitle: "示例：",
+        },
+
+        ApiVerion: {
+          Title: "API 版本 (claude api version)",
+          SubTitle: "選擇一個特定的 API 版本输入",
+        },
+      },
       Google: {
         ApiKey: {
           Title: "API 密鑰",
@@ -472,8 +484,8 @@
 
 type DeepPartial<T> = T extends object
   ? {
-    [P in keyof T]?: DeepPartial<T[P]>;
-  }
+      [P in keyof T]?: DeepPartial<T[P]>;
+    }
   : T;
 
 export type LocaleType = typeof tw;
