export const OWNER = "ChatGPTNextWeb";
export const REPO = "ChatGPT-Next-Web";
export const REPO_URL = `https://github.com/${OWNER}/${REPO}`;
export const PLUGINS_REPO_URL = `https://github.com/${OWNER}/NextChat-Awesome-Plugins`;
export const ISSUE_URL = `https://github.com/${OWNER}/${REPO}/issues`;
export const UPDATE_URL = `${REPO_URL}#keep-updated`;
export const RELEASE_URL = `${REPO_URL}/releases`;
export const FETCH_COMMIT_URL = `https://api.github.com/repos/${OWNER}/${REPO}/commits?per_page=1`;
export const FETCH_TAG_URL = `https://api.github.com/repos/${OWNER}/${REPO}/tags?per_page=1`;
export const RUNTIME_CONFIG_DOM = "danger-runtime-config";

export const STABILITY_BASE_URL = "https://api.stability.ai";

export const OPENAI_BASE_URL = "https://api.openai.com";
export const ANTHROPIC_BASE_URL = "https://api.anthropic.com";

export const GEMINI_BASE_URL = "https://generativelanguage.googleapis.com/";

export const BAIDU_BASE_URL = "https://aip.baidubce.com";
export const BAIDU_OATUH_URL = `${BAIDU_BASE_URL}/oauth/2.0/token`;

export const BYTEDANCE_BASE_URL = "https://ark.cn-beijing.volces.com";

export const ALIBABA_BASE_URL = "https://dashscope.aliyuncs.com/api/";

export const TENCENT_BASE_URL = "https://hunyuan.tencentcloudapi.com";

export const MOONSHOT_BASE_URL = "https://api.moonshot.cn";
export const IFLYTEK_BASE_URL = "https://spark-api-open.xf-yun.com";

export const XAI_BASE_URL = "https://api.x.ai";

export const CHATGLM_BASE_URL = "https://open.bigmodel.cn";

export const CACHE_URL_PREFIX = "/api/cache";
export const UPLOAD_URL = `${CACHE_URL_PREFIX}/upload`;

export enum Path {
  Home = "/",
  Chat = "/chat",
  Settings = "/settings",
  NewChat = "/new-chat",
  Masks = "/masks",
  Plugins = "/plugins",
  Auth = "/auth",
  Sd = "/sd",
  SdNew = "/sd-new",
  Artifacts = "/artifacts",
  SearchChat = "/search-chat",
}

export enum ApiPath {
  Cors = "",
  Azure = "/api/azure",
  OpenAI = "/api/openai",
  Anthropic = "/api/anthropic",
  Google = "/api/google",
  Baidu = "/api/baidu",
  ByteDance = "/api/bytedance",
  Alibaba = "/api/alibaba",
  Tencent = "/api/tencent",
  Moonshot = "/api/moonshot",
  Iflytek = "/api/iflytek",
  Stability = "/api/stability",
  Artifacts = "/api/artifacts",
  XAI = "/api/xai",
  ChatGLM = "/api/chatglm",
}

export enum SlotID {
  AppBody = "app-body",
  CustomModel = "custom-model",
}

export enum FileName {
  Masks = "masks.json",
  Prompts = "prompts.json",
}

export enum StoreKey {
  Chat = "chat-next-web-store",
  Plugin = "chat-next-web-plugin",
  Access = "access-control",
  Config = "app-config",
  Mask = "mask-store",
  Prompt = "prompt-store",
  Update = "chat-update",
  Sync = "sync",
  SdList = "sd-list",
}

export const DEFAULT_SIDEBAR_WIDTH = 300;
export const MAX_SIDEBAR_WIDTH = 500;
export const MIN_SIDEBAR_WIDTH = 230;
export const NARROW_SIDEBAR_WIDTH = 100;

export const ACCESS_CODE_PREFIX = "nk-";

export const LAST_INPUT_KEY = "last-input";
export const UNFINISHED_INPUT = (id: string) => "unfinished-input-" + id;

export const STORAGE_KEY = "chatgpt-next-web";

export const REQUEST_TIMEOUT_MS = 60000;

export const EXPORT_MESSAGE_CLASS_NAME = "export-markdown";

export enum ServiceProvider {
  OpenAI = "OpenAI",
  Azure = "Azure",
  Google = "Google",
  Anthropic = "Anthropic",
  Baidu = "Baidu",
  ByteDance = "ByteDance",
  Alibaba = "Alibaba",
  Tencent = "Tencent",
  Moonshot = "Moonshot",
  Stability = "Stability",
  Iflytek = "Iflytek",
  XAI = "XAI",
  ChatGLM = "ChatGLM",
}

// Google API safety settings, see https://ai.google.dev/gemini-api/docs/safety-settings
// BLOCK_NONE will not block any content, and BLOCK_ONLY_HIGH will block only high-risk content.
export enum GoogleSafetySettingsThreshold {
  BLOCK_NONE = "BLOCK_NONE",
  BLOCK_ONLY_HIGH = "BLOCK_ONLY_HIGH",
  BLOCK_MEDIUM_AND_ABOVE = "BLOCK_MEDIUM_AND_ABOVE",
  BLOCK_LOW_AND_ABOVE = "BLOCK_LOW_AND_ABOVE",
}

export enum ModelProvider {
  Stability = "Stability",
  GPT = "GPT",
  GeminiPro = "GeminiPro",
  Claude = "Claude",
  Ernie = "Ernie",
  Doubao = "Doubao",
  Qwen = "Qwen",
  Hunyuan = "Hunyuan",
  Moonshot = "Moonshot",
  Iflytek = "Iflytek",
  XAI = "XAI",
  ChatGLM = "ChatGLM",
}

export const Stability = {
  GeneratePath: "v2beta/stable-image/generate",
  ExampleEndpoint: "https://api.stability.ai",
};

export const Anthropic = {
  ChatPath: "v1/messages",
  ChatPath1: "v1/complete",
  ExampleEndpoint: "https://api.anthropic.com",
  Vision: "2023-06-01",
};

export const OpenaiPath = {
  ChatPath: "v1/chat/completions",
  SpeechPath: "v1/audio/speech",
  ImagePath: "v1/images/generations",
  UsagePath: "dashboard/billing/usage",
  SubsPath: "dashboard/billing/subscription",
  ListModelPath: "v1/models",
};

export const Azure = {
  ChatPath: (deployName: string, apiVersion: string) =>
    `deployments/${deployName}/chat/completions?api-version=${apiVersion}`,
  // https://<your_resource_name>.openai.azure.com/openai/deployments/<your_deployment_name>/images/generations?api-version=<api_version>
  ImagePath: (deployName: string, apiVersion: string) =>
    `deployments/${deployName}/images/generations?api-version=${apiVersion}`,
  ExampleEndpoint: "https://{resource-url}/openai",
};

export const Google = {
  ExampleEndpoint: "https://generativelanguage.googleapis.com/",
  ChatPath: (modelName: string) =>
    `v1beta/models/${modelName}:streamGenerateContent`,
};

export const Baidu = {
  ExampleEndpoint: BAIDU_BASE_URL,
  ChatPath: (modelName: string) => {
    let endpoint = modelName;
    if (modelName === "ernie-4.0-8k") {
      endpoint = "completions_pro";
    }
    if (modelName === "ernie-4.0-8k-preview-0518") {
      endpoint = "completions_adv_pro";
    }
    if (modelName === "ernie-3.5-8k") {
      endpoint = "completions";
    }
    if (modelName === "ernie-speed-8k") {
      endpoint = "ernie_speed";
    }
    return `rpc/2.0/ai_custom/v1/wenxinworkshop/chat/${endpoint}`;
  },
};

export const ByteDance = {
  ExampleEndpoint: "https://ark.cn-beijing.volces.com/api/",
  ChatPath: "api/v3/chat/completions",
};

export const Alibaba = {
  ExampleEndpoint: ALIBABA_BASE_URL,
  ChatPath: "v1/services/aigc/text-generation/generation",
};

export const Tencent = {
  ExampleEndpoint: TENCENT_BASE_URL,
};

export const Moonshot = {
  ExampleEndpoint: MOONSHOT_BASE_URL,
  ChatPath: "v1/chat/completions",
};

export const Iflytek = {
  ExampleEndpoint: IFLYTEK_BASE_URL,
  ChatPath: "v1/chat/completions",
};

export const XAI = {
  ExampleEndpoint: XAI_BASE_URL,
  ChatPath: "v1/chat/completions",
};

export const ChatGLM = {
  ExampleEndpoint: CHATGLM_BASE_URL,
  ChatPath: "/api/paas/v4/chat/completions",
};

export const DEFAULT_INPUT_TEMPLATE = `{{input}}`; // input / time / model / lang
// export const DEFAULT_SYSTEM_TEMPLATE = `
// You are ChatGPT, a large language model trained by {{ServiceProvider}}.
// Knowledge cutoff: {{cutoff}}
// Current model: {{model}}
// Current time: {{time}}
// Latex inline: $x^2$
// Latex block: $$e=mc^2$$
// `;
export const DEFAULT_SYSTEM_TEMPLATE = `
You are ChatGPT, a large language model trained by {{ServiceProvider}}.
Knowledge cutoff: {{cutoff}}
Current model: {{model}}
Current time: {{time}}
Latex inline: \\(x^2\\) 
Latex block: $$e=mc^2$$
`;

export const SUMMARIZE_MODEL = "gpt-4o-mini";
export const GEMINI_SUMMARIZE_MODEL = "gemini-pro";

export const KnowledgeCutOffDate: Record<string, string> = {
  default: "2021-09",
  "gpt-4-turbo": "2023-12",
  "gpt-4-turbo-2024-04-09": "2023-12",
  "gpt-4-turbo-preview": "2023-12",
  "gpt-4o": "2023-10",
  "gpt-4o-2024-05-13": "2023-10",
  "gpt-4o-2024-08-06": "2023-10",
  "chatgpt-4o-latest": "2023-10",
  "gpt-4o-mini": "2023-10",
  "gpt-4o-mini-2024-07-18": "2023-10",
  "gpt-4-vision-preview": "2023-04",
  "o1-mini": "2023-10",
  "o1-preview": "2023-10",
  // After improvements,
  // it's now easier to add "KnowledgeCutOffDate" instead of stupid hardcoding it, as was done previously.
  "gemini-pro": "2023-12",
  "gemini-pro-vision": "2023-12",
};

export const DEFAULT_TTS_ENGINE = "OpenAI-TTS";
export const DEFAULT_TTS_ENGINES = ["OpenAI-TTS", "Edge-TTS"];
export const DEFAULT_TTS_MODEL = "tts-1";
export const DEFAULT_TTS_VOICE = "alloy";
export const DEFAULT_TTS_MODELS = ["tts-1", "tts-1-hd"];
export const DEFAULT_TTS_VOICES = [
  "alloy",
  "echo",
  "fable",
  "onyx",
  "nova",
  "shimmer",
];

const openaiModels = [
  "gpt-3.5-turbo",
  "gpt-3.5-turbo-1106",
  "gpt-3.5-turbo-0125",
  "gpt-4",
  "gpt-4-0613",
  "gpt-4-32k",
  "gpt-4-32k-0613",
  "gpt-4-turbo",
  "gpt-4-turbo-preview",
  "gpt-4o",
  "gpt-4o-2024-05-13",
  "gpt-4o-2024-08-06",
  "chatgpt-4o-latest",
  "gpt-4o-mini",
  "gpt-4o-mini-2024-07-18",
  "gpt-4-vision-preview",
  "gpt-4-turbo-2024-04-09",
  "gpt-4-1106-preview",
  "dall-e-3",
  "o1-mini",
  "o1-preview",
];

const googleModels = [
  "gemini-1.0-pro",
  "gemini-1.5-pro-latest",
  "gemini-1.5-flash-latest",
  "gemini-pro-vision",
];

const anthropicModels = [
  "claude-instant-1.2",
  "claude-2.0",
  "claude-2.1",
  "claude-3-sonnet-20240229",
  "claude-3-opus-20240229",
  "claude-3-haiku-20240307",
  "claude-3-5-sonnet-20240620",
<<<<<<< HEAD
  "claude-3-5-haiku-latest",
=======
  "claude-3-5-sonnet-20241022",
  "claude-3-5-sonnet-latest",
  "claude-3-opus-latest",
>>>>>>> 0dc4071c
];

const baiduModels = [
  "ernie-4.0-turbo-8k",
  "ernie-4.0-8k",
  "ernie-4.0-8k-preview",
  "ernie-4.0-8k-preview-0518",
  "ernie-4.0-8k-latest",
  "ernie-3.5-8k",
  "ernie-3.5-8k-0205",
  "ernie-speed-128k",
  "ernie-speed-8k",
  "ernie-lite-8k",
  "ernie-tiny-8k",
];

const bytedanceModels = [
  "Doubao-lite-4k",
  "Doubao-lite-32k",
  "Doubao-lite-128k",
  "Doubao-pro-4k",
  "Doubao-pro-32k",
  "Doubao-pro-128k",
];

const alibabaModes = [
  "qwen-turbo",
  "qwen-plus",
  "qwen-max",
  "qwen-max-0428",
  "qwen-max-0403",
  "qwen-max-0107",
  "qwen-max-longcontext",
];

const tencentModels = [
  "hunyuan-pro",
  "hunyuan-standard",
  "hunyuan-lite",
  "hunyuan-role",
  "hunyuan-functioncall",
  "hunyuan-code",
  "hunyuan-vision",
];

const moonshotModes = ["moonshot-v1-8k", "moonshot-v1-32k", "moonshot-v1-128k"];

const iflytekModels = [
  "general",
  "generalv3",
  "pro-128k",
  "generalv3.5",
  "4.0Ultra",
];

const xAIModes = ["grok-beta"];

const chatglmModels = [
  "glm-4-plus",
  "glm-4-0520",
  "glm-4",
  "glm-4-air",
  "glm-4-airx",
  "glm-4-long",
  "glm-4-flashx",
  "glm-4-flash",
];

let seq = 1000; // 内置的模型序号生成器从1000开始
export const DEFAULT_MODELS = [
  ...openaiModels.map((name) => ({
    name,
    available: true,
    sorted: seq++, // Global sequence sort(index)
    provider: {
      id: "openai",
      providerName: "OpenAI",
      providerType: "openai",
      sorted: 1, // 这里是固定的，确保顺序与之前内置的版本一致
    },
  })),
  ...openaiModels.map((name) => ({
    name,
    available: true,
    sorted: seq++,
    provider: {
      id: "azure",
      providerName: "Azure",
      providerType: "azure",
      sorted: 2,
    },
  })),
  ...googleModels.map((name) => ({
    name,
    available: true,
    sorted: seq++,
    provider: {
      id: "google",
      providerName: "Google",
      providerType: "google",
      sorted: 3,
    },
  })),
  ...anthropicModels.map((name) => ({
    name,
    available: true,
    sorted: seq++,
    provider: {
      id: "anthropic",
      providerName: "Anthropic",
      providerType: "anthropic",
      sorted: 4,
    },
  })),
  ...baiduModels.map((name) => ({
    name,
    available: true,
    sorted: seq++,
    provider: {
      id: "baidu",
      providerName: "Baidu",
      providerType: "baidu",
      sorted: 5,
    },
  })),
  ...bytedanceModels.map((name) => ({
    name,
    available: true,
    sorted: seq++,
    provider: {
      id: "bytedance",
      providerName: "ByteDance",
      providerType: "bytedance",
      sorted: 6,
    },
  })),
  ...alibabaModes.map((name) => ({
    name,
    available: true,
    sorted: seq++,
    provider: {
      id: "alibaba",
      providerName: "Alibaba",
      providerType: "alibaba",
      sorted: 7,
    },
  })),
  ...tencentModels.map((name) => ({
    name,
    available: true,
    sorted: seq++,
    provider: {
      id: "tencent",
      providerName: "Tencent",
      providerType: "tencent",
      sorted: 8,
    },
  })),
  ...moonshotModes.map((name) => ({
    name,
    available: true,
    sorted: seq++,
    provider: {
      id: "moonshot",
      providerName: "Moonshot",
      providerType: "moonshot",
      sorted: 9,
    },
  })),
  ...iflytekModels.map((name) => ({
    name,
    available: true,
    sorted: seq++,
    provider: {
      id: "iflytek",
      providerName: "Iflytek",
      providerType: "iflytek",
      sorted: 10,
    },
  })),
  ...xAIModes.map((name) => ({
    name,
    available: true,
    sorted: seq++,
    provider: {
      id: "xai",
      providerName: "XAI",
      providerType: "xai",
      sorted: 11,
    },
  })),
  ...chatglmModels.map((name) => ({
    name,
    available: true,
    sorted: seq++,
    provider: {
      id: "chatglm",
      providerName: "ChatGLM",
      providerType: "chatglm",
      sorted: 12,
    },
  })),
] as const;

export const CHAT_PAGE_SIZE = 15;
export const MAX_RENDER_MSG_COUNT = 45;

// some famous webdav endpoints
export const internalAllowedWebDavEndpoints = [
  "https://dav.jianguoyun.com/dav/",
  "https://dav.dropdav.com/",
  "https://dav.box.com/dav",
  "https://nanao.teracloud.jp/dav/",
  "https://bora.teracloud.jp/dav/",
  "https://webdav.4shared.com/",
  "https://dav.idrivesync.com",
  "https://webdav.yandex.com",
  "https://app.koofr.net/dav/Koofr",
];

export const DEFAULT_GA_ID = "G-89WN60ZK2E";
export const PLUGINS = [
  { name: "Plugins", path: Path.Plugins },
  { name: "Stable Diffusion", path: Path.Sd },
  { name: "Search Chat", path: Path.SearchChat },
];

export const SAAS_CHAT_URL = "https://nextchat.dev/chat";
export const SAAS_CHAT_UTM_URL = "https://nextchat.dev/chat?utm=github";<|MERGE_RESOLUTION|>--- conflicted
+++ resolved
@@ -327,15 +327,12 @@
   "claude-2.1",
   "claude-3-sonnet-20240229",
   "claude-3-opus-20240229",
+  "claude-3-opus-latest",
   "claude-3-haiku-20240307",
   "claude-3-5-sonnet-20240620",
-<<<<<<< HEAD
-  "claude-3-5-haiku-latest",
-=======
   "claude-3-5-sonnet-20241022",
   "claude-3-5-sonnet-latest",
-  "claude-3-opus-latest",
->>>>>>> 0dc4071c
+  "claude-3-5-haiku-latest",
 ];
 
 const baiduModels = [
